# Copyright (c) Meta Platforms, Inc. and affiliates.
# This software may be used and distributed according to the terms of the Llama 2 Community License Agreement.

import contextlib
from dataclasses import dataclass
import os
from pathlib import Path
import torch.distributed
import logging

from torch.profiler.profiler import profile
import xformers.profiler
from xformers.profiler import (
    MemSnapshotsProfiler,
    PyTorchProfiler,
)

from lingua.distributed import get_is_master

import wandb

import torch.distributed as dist


@dataclass
class ProfilerArgs:
    run: bool = False
    trace_folder: str = "profiling"
    mem_warmup: int = 100
    mem_steps: int = 2
    profile_warmup: int = 102
    profile_steps: int = 2


logger = logging.getLogger()


def perfetto_to_html(json_file, html_file):
    import viztracer
    import gzip
    import string

    root = os.path.dirname(viztracer.__file__)
    sub = {}
    json_file = gzip.open(json_file) if ".gz" in str(json_file) else open(json_file)
    with open(os.path.join(root, "html/trace_viewer_embedder.html"), encoding="utf-8") as f:
        tmpl = f.read()
    with open(os.path.join(root, "html/trace_viewer_full.html"), encoding="utf-8") as f:
        sub["trace_viewer_full"] = f.read()
    with json_file as j:
        content = j.read()
        if isinstance(content, bytes):
            content = content.decode("utf-8")
        sub["json_data"] = content.replace("</script>", "<\\/script>")  # type: ignore
    with open(html_file, "w+", encoding="utf-8") as output_file:
        output_file.write(string.Template(tmpl).substitute(sub))


class PyTorchProfilerWandb(PyTorchProfiler):
    def __init__(self, main_profiler) -> None:
        self.main_profiler = main_profiler
        self.num_steps = 0
        self.pytorch_profiler = torch.profiler.profile(
            on_trace_ready=self._on_trace,
            profile_memory=True,
            record_shapes=True,
            # With stack gives huge profile traces
            # and bugs out because of some non ascii
            # character somewhere in pytorch
            with_stack=False,
            with_flops=True,
            activities=self.ACTIVITIES,
        )

    def _analyze_trace(self, prof: profile):
        logger.info("Begin analyze trace")
        super()._analyze_trace(prof)
        logger.info("End analyze trace")

    def _on_trace(self, prof: torch.profiler.profiler.profile) -> None:
        super()._on_trace(prof)
        if get_is_master() and wandb.run is not None:
            filename = list(Path(self.main_profiler.output_dir).glob("profile_CPU_CUDA*/*.pt.trace.json*"))[0]
            html_path = str(filename).replace(".json", ".html")
            perfetto_to_html(filename, html_path)
            wandb.log({"profile_trace": wandb.Html(html_path)})


class MemSnapshotsProfilerWandb(MemSnapshotsProfiler):
    def __exit__(self, exc_type, exc_val, exc_tb):
        super().__exit__(exc_type, exc_val, exc_tb)
        if get_is_master() and wandb.run is not None:
            filename = list(Path(self.main_profiler.output_dir).glob("memory_trace_plot/*.html"))[0]
            wandb.log({"memory_trace": wandb.Html(open(filename), inject=False)})


@contextlib.contextmanager
def maybe_run_profiler(dump_dir, module, config: ProfilerArgs):
    # get user defined profiler settings

    if config.run:
        trace_dir = os.path.join(dump_dir, config.trace_folder)

        logger.info(f"Profiling active.  Traces will be saved at {trace_dir}")

        if get_is_master() and not os.path.exists(trace_dir):
<<<<<<< HEAD
            os.makedirs(trace_dir, exist_ok=True)
=======
            os.makedirs(trace_dir)
        if torch.distributed.is_initialized():
            torch.distributed.barrier()
>>>>>>> f24c8e9b

        if dist.is_initialized():
            dist.barrier()

        with xformers.profiler.profile(
            output_dir=trace_dir,
            module=module,
            schedule=[
                (
                    MemSnapshotsProfilerWandb,
                    config.mem_warmup,
                    config.mem_warmup + config.mem_steps,
                ),
                (
                    PyTorchProfilerWandb,
                    config.profile_warmup,
                    config.profile_warmup + config.profile_steps,
                ),
            ],
        ) as profiler:
            yield profiler

    else:
        torch_profiler = contextlib.nullcontext()
        yield None<|MERGE_RESOLUTION|>--- conflicted
+++ resolved
@@ -18,8 +18,6 @@
 from lingua.distributed import get_is_master
 
 import wandb
-
-import torch.distributed as dist
 
 
 @dataclass
@@ -104,16 +102,9 @@
         logger.info(f"Profiling active.  Traces will be saved at {trace_dir}")
 
         if get_is_master() and not os.path.exists(trace_dir):
-<<<<<<< HEAD
-            os.makedirs(trace_dir, exist_ok=True)
-=======
             os.makedirs(trace_dir)
         if torch.distributed.is_initialized():
             torch.distributed.barrier()
->>>>>>> f24c8e9b
-
-        if dist.is_initialized():
-            dist.barrier()
 
         with xformers.profiler.profile(
             output_dir=trace_dir,
